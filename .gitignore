--- conflicted
+++ resolved
@@ -1,10 +1,8 @@
 .DS_Store
-<<<<<<< HEAD
 .ipynb_checkpoints
-=======
+
+# Byte-compiled / optimized / DLL files
 __pycache__
-# Byte-compiled / optimized / DLL files
->>>>>>> b6ea7900
 __pycache__/
 *.py[cod]
 *$py.class
