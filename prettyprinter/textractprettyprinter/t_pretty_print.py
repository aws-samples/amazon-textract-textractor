--- conflicted
+++ resolved
@@ -191,11 +191,7 @@
     return result_value
 
 
-<<<<<<< HEAD
-def get_lines_string(textract_json: dict, with_page_number: bool = False, trim: bool = False) -> str:
-=======
-def get_lines_string(textract_json: dict, with_page_number: bool = False, with_confidence=False) -> str:
->>>>>>> 2011fa27
+def get_lines_string(textract_json: dict, with_page_number: bool = False, with_confidence=False, trim: bool = False) -> str:
     """
     returns string with lines separated by \n
     """
@@ -206,25 +202,19 @@
         if with_page_number:
             result_value += (f"--------- page number: {i} - page ID: {page.id} --------------")
         for line in page.lines:
-<<<<<<< HEAD
             if trim:
                 result_value += f"{line.text.strip()}\n"
             else:
                 result_value += f"{line.text}\n"
-=======
-            result_value += f"{line.text}\n"
+
             if with_confidence:
                 result_value += f", {lene.confidence}"
->>>>>>> 2011fa27
         i += 1
     return result_value
 
 
-<<<<<<< HEAD
-def get_words_string(textract_json: dict, with_page_number: bool = False, trim: bool = False) -> str:
-=======
-def get_words_string(textract_json: dict, with_page_number: bool = False, with_confidence=False) -> str:
->>>>>>> 2011fa27
+
+def get_words_string(textract_json: dict, with_page_number: bool = False, with_confidence=False, trim: bool = False) -> str:
     """
     returns string with words separated by \n
     """
@@ -236,16 +226,13 @@
             result_value += (f"--------- page number: {i} - page ID: {page.id} --------------")
         for line in page.lines:
             for word in line.words:
-<<<<<<< HEAD
                 if trim:
                     result_value += f"{word.text.strip()}\n"
                 else:
                     result_value += f"{word.text}\n"
-=======
-                result_value += f"{word.text}"
+
                 if with_confidence:
                     result_value += f", {word.confidence}"
                 result_value += "\n"
->>>>>>> 2011fa27
         i += 1
     return result_value